//! A Rust implementation of the KDE/freedesktop StatusNotifierItem specification
//!
//! See the [README.md](https://github.com/iovxw/ksni) for an example

pub mod menu;
mod dbus_interface;
mod service;
mod tray;

#[doc(inline)]
pub use menu::{MenuItem, TextDirection};
pub use tray::{Category, Icon, Status, ToolTip};
pub use service::{spawn, run_async};

/// A system tray, implement this to create your tray
///
/// **NOTE**: On some system trays, [`Tray::id`] is a required property to avoid unexpected behaviors
pub trait Tray: Sized {
    /// Asks the status notifier item for activation, this is typically a
    /// consequence of user input, such as mouse left click over the graphical
    /// representation of the item.
    /// The application will perform any task is considered appropriate as an
    /// activation request.
    ///
    /// the x and y parameters are in screen coordinates and is to be considered
    /// an hint to the item where to show eventual windows (if any).
    fn activate(&mut self, _x: i32, _y: i32) {}

    /// Is to be considered a secondary and less important form of activation
    /// compared to Activate.
    /// This is typically a consequence of user input, such as mouse middle
    /// click over the graphical representation of the item.
    /// The application will perform any task is considered appropriate as an
    /// activation request.
    ///
    /// the x and y parameters are in screen coordinates and is to be considered
    /// an hint to the item where to show eventual windows (if any).
    fn secondary_activate(&mut self, _x: i32, _y: i32) {}

    /// The user asked for a scroll action. This is caused from input such as
    /// mouse wheel over the graphical representation of the item.
    ///
    /// The delta parameter represent the amount of scroll, the orientation
    /// parameter represent the horizontal or vertical orientation of the scroll
    /// request and its legal values are horizontal and vertical.
    fn scroll(&mut self, _delta: i32, _dir: &str) {}

    /// Describes the category of this item.
    fn category(&self) -> Category {
        tray::Category::ApplicationStatus
    }

    /// It's a name that should be unique for this application and consistent
    /// between sessions, such as the application name itself.
    fn id(&self) -> String {
        Default::default()
    }

    /// It's a name that describes the application, it can be more descriptive
    /// than Id.
    fn title(&self) -> String {
        Default::default()
    }

    /// Describes the status of this item or of the associated application.
    fn status(&self) -> Status {
        tray::Status::Active
    }

    // NOTE: u32 in org.freedesktop.StatusNotifierItem
    /// It's the windowing-system dependent identifier for a window, the
    /// application can chose one of its windows to be available through this
    /// property or just set 0 if it's not interested.
    fn window_id(&self) -> i32 {
        0
    }

    /// An additional path to add to the theme search path to find the icons.
    fn icon_theme_path(&self) -> String {
        Default::default()
    }

    /// The item only support the context menu, the visualization
    /// should prefer showing the menu or sending ContextMenu()
    /// instead of Activate()
    // fn item_is_menu() -> bool { false }

    /// The StatusNotifierItem can carry an icon that can be used by the
    /// visualization to identify the item.
    fn icon_name(&self) -> String {
        Default::default()
    }

    /// Carries an ARGB32 binary representation of the icon
    fn icon_pixmap(&self) -> Vec<Icon> {
        Default::default()
    }

    /// The Freedesktop-compliant name of an icon. This can be used by the
    /// visualization to indicate extra state information, for instance as an
    /// overlay for the main icon.
    fn overlay_icon_name(&self) -> String {
        Default::default()
    }

    /// ARGB32 binary representation of the overlay icon described in the
    /// previous paragraph.
    fn overlay_icon_pixmap(&self) -> Vec<Icon> {
        Default::default()
    }

    /// The Freedesktop-compliant name of an icon. this can be used by the
    /// visualization to indicate that the item is in RequestingAttention state.
    fn attention_icon_name(&self) -> String {
        Default::default()
    }

    /// ARGB32 binary representation of the requesting attention icon describe in
    /// the previous paragraph.
    fn attention_icon_pixmap(&self) -> Vec<Icon> {
        Default::default()
    }

    /// An item can also specify an animation associated to the
    /// RequestingAttention state.
    /// This should be either a Freedesktop-compliant icon name or a full path.
    /// The visualization can chose between the movie or AttentionIconPixmap (or
    /// using neither of those) at its discretion.
    fn attention_movie_name(&self) -> String {
        Default::default()
    }

    /// Data structure that describes extra information associated to this item,
    /// that can be visualized for instance by a tooltip (or by any other mean
    /// the visualization consider appropriate.
    fn tool_tip(&self) -> ToolTip {
        Default::default()
    }

    /// Represents the way the text direction of the application.  This
    /// allows the server to handle mismatches intelligently.
    fn text_direction(&self) -> TextDirection {
        menu::TextDirection::LeftToRight
    }

    /// The menu that you want to display
    fn menu(&self) -> Vec<MenuItem<Self>> {
        Default::default()
    }

    /// The `org.kde.StatusNotifierWatcher` is online
    fn watcher_online(&self) {}

    /// The `org.kde.StatusNotifierWatcher` is offline
    ///
    /// You can setup a fallback tray here
    ///
    /// Return `false` to shutdown the tray service
    fn watcher_offline(&self) -> bool {
        true
    }
}

pub enum ClientRequest<T> {
    Update(Box<dyn FnOnce(&mut T) + Send>),
    Shutdown,
}

#[derive(thiserror::Error, Debug)]
pub enum ClientError<T> {
    #[error("zbus error: {0}")]
    Dbus(#[from] zbus::Error),
    #[error("recv error: {0}")]
    RecvError(#[from] std::sync::mpsc::RecvError),
    #[error("send error: {0}")]
    SendError(#[from] std::sync::mpsc::SendError<ClientRequest<T>>),
    #[error("send error: {0}")]
    TokioSendError(#[from] tokio::sync::mpsc::error::SendError<ClientRequest<T>>),
}

/// Handle to the tray
pub struct Handle<T> {
    sender: tokio::sync::mpsc::UnboundedSender<ClientRequest<T>>,
}

<<<<<<< HEAD
impl<T: Tray> Handle<T> {
=======
impl<T> Handle<T> {
>>>>>>> ce8017cb
    /// Update the tray
    pub fn update<R: Send + 'static, F: FnOnce(&mut T) -> R + Send + 'static>(&self, f: F) -> Result<R, ClientError<T>> {
        let (tx, rx) = std::sync::mpsc::channel();
        self.sender.send(ClientRequest::Update(Box::new(move |t: &mut T| {
            let _ = tx.send((f)(t));
        })))?;
        Ok(rx.recv()?)
    }

    /// Shutdown the tray service
    pub fn shutdown(&self) -> Result<(), ClientError<T>> {
        // TODO: use a channel to wait for shutdown to finish?
        Ok(self.sender.send(ClientRequest::Shutdown)?)
    }
}

impl<T> Clone for Handle<T> {
    fn clone(&self) -> Self {
        Handle {
            sender: self.sender.clone(),
        }
    }
}<|MERGE_RESOLUTION|>--- conflicted
+++ resolved
@@ -183,11 +183,7 @@
     sender: tokio::sync::mpsc::UnboundedSender<ClientRequest<T>>,
 }
 
-<<<<<<< HEAD
-impl<T: Tray> Handle<T> {
-=======
 impl<T> Handle<T> {
->>>>>>> ce8017cb
     /// Update the tray
     pub fn update<R: Send + 'static, F: FnOnce(&mut T) -> R + Send + 'static>(&self, f: F) -> Result<R, ClientError<T>> {
         let (tx, rx) = std::sync::mpsc::channel();
